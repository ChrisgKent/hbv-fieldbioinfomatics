--- conflicted
+++ resolved
@@ -9,14 +9,7 @@
 # usage:
 #       ./test-runner.sh [medaka|nanopolish]
 #
-<<<<<<< HEAD
-#   specify either medaka or nanopolish to run the respective workflow of the pipeline.
-#
-#   the medaka workflow tests guppyplex by tagging it after the original gather and demux
-#   steps (in real-world cases, guppyplex would feed on guppy output instead).
-=======
 #   specify either medaka or nanopolish to run the respective workflow of the pipeline
->>>>>>> af15ef73
 #
 ###########################################################################################
 # Setup the data, commands and the testing function.
@@ -32,13 +25,6 @@
 extractCmd="tar -vxzf EBOV_Amplicons_flongle.tar.gz"
 
 # pipeline commands
-<<<<<<< HEAD
-=======
-demultiplexCmd="artic demultiplex \
-            --threads ${threads} \
-            ${prefix}_fastq_pass.fastq"
-
->>>>>>> af15ef73
 ## nanopolish workflow specific
 gatherCmd_n="artic gather \
         --min-length 400 \
