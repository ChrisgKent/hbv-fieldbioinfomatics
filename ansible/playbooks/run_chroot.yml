---

- hosts: chroot
  connection: chroot

  tasks:
  - name: update resolv.conf
    shell: 'echo "nameserver 8.8.8.8" > /etc/resolv.conf'

  - name: install cloud-init
    apt:
      name: cloud-init
      state: present

  - name: cloud-init config
    template:
      src: templates/cloud.cfg
      dest: /etc/cloud/cloud.cfg
      mode: 0644
      owner: root
      group: root

  - name: cloud-init datasource
    template:
      src: templates/90_dpkg.cfg
      dest: /etc/cloud/cloud.cfg.d/90_dpkg.cfg
      mode: 0644
      owner: root
      group: root

<<<<<<< HEAD
  - name: copy findbootdev
    copy:
      src: scripts/findbootdev
      dest: /usr/local/bin/findbootdev
      owner: root
      group: root
      mode: 755 

  - name: copy fixbootdev
    copy:
      src: scripts/fixbootdev
      dest: /usr/local/sbin/fixbootdev
      owner: root
      group: root
      mode: 755 

  - name: install software-properties-common
    apt:
      name: software-properties-common
      state: present

  - name: add ansible repository
    apt_repository:
      repo: ppa:ansible/ansible 

  - name: apt update
    apt:
      name: ansible
      update_cache: yes
      state: present
=======
#  - name: install conda
#    include_tasks: conda.yml 
>>>>>>> 09725e32

#  - name: install software
#    include_tasks: software.yml
  - name: install new stuff
    include_tasks: newstuff.yml<|MERGE_RESOLUTION|>--- conflicted
+++ resolved
@@ -28,7 +28,6 @@
       owner: root
       group: root
 
-<<<<<<< HEAD
   - name: copy findbootdev
     copy:
       src: scripts/findbootdev
@@ -59,12 +58,12 @@
       name: ansible
       update_cache: yes
       state: present
-=======
+
 #  - name: install conda
 #    include_tasks: conda.yml 
->>>>>>> 09725e32
 
 #  - name: install software
 #    include_tasks: software.yml
+
   - name: install new stuff
     include_tasks: newstuff.yml