#!/usr/bin/env python

#Written by Nick Loman (@pathogenomenick)
#Thanks to Aaron Quinlan for the argparse implementation from poretools.

import sys
import hashlib
import re
import argparse
import sqlite3
from artic import version

def run_subtool(parser, args):
    if args.command == 'extract':
        from . import extract as submodule
    if args.command == 'basecaller':
        from . import basecaller as submodule
    if args.command == 'demultiplex':
        from . import demultiplex as submodule
    if args.command == 'minion':
        from . import minion as submodule
    if args.command == 'gather':
        from . import gather as submodule
    if args.command == 'guppyplex':
        from . import guppyplex as submodule
    if args.command == 'rampart':
        from . import rampart as submodule
    if args.command == 'filter':
        from . import filter as submodule
    if args.command == 'run':
        from . import run as submodule
    if args.command == 'guppyplex':
        from . import guppyplex as submodule

    # run the chosen submodule.
    submodule.run(parser, args)

class ArgumentParserWithDefaults(argparse.ArgumentParser):
    def __init__(self, *args, **kwargs):
        super(ArgumentParserWithDefaults, self).__init__(*args, **kwargs)
        self.add_argument("-q", "--quiet", help="Do not output warnings to stderr",
                          action="store_true",
                          dest="quiet")

def main():
    parser = argparse.ArgumentParser(prog='artic', formatter_class=argparse.ArgumentDefaultsHelpFormatter)
    parser.add_argument("-v", "--version", help="Installed Artic version",
                        action="version",
                        version="%(prog)s " + str(version.__version__))
    subparsers = parser.add_subparsers(title='[sub-commands]', dest='command', parser_class=ArgumentParserWithDefaults)

    # extract
    parser_extract = subparsers.add_parser('extract',
                                          help='Create an empty poredb database')
    parser_extract.add_argument('directory', metavar='directory',
                             help='The name of the database.')
    parser_extract.add_argument('--basecaller', metavar='basecaller',
                             default='ONT Albacore Sequencing Software',
                             help='The name of the basecaller')
    parser_extract.set_defaults(func=run_subtool)

    # callers
    parser_extract = subparsers.add_parser('basecaller', help='Display basecallers in files')
    parser_extract.add_argument('directory', metavar='directory', help='Directory of FAST5 files.')
    parser_extract.set_defaults(func=run_subtool)

    # demultiplex
    parser_demultiplex = subparsers.add_parser('demultiplex', help='Run demultiplex')
    parser_demultiplex.add_argument('fasta', metavar='fasta', help='Undemultiplexed FASTA file.')
    parser_demultiplex.add_argument('--threads', type=int, default=8, help='Number of threads')
    parser_demultiplex.add_argument('--prefix', help='Prefix for demultiplexed files')
    parser_demultiplex.add_argument('--no-remove-directory', dest='no_remove_directory', action='store_true')
    parser_demultiplex.set_defaults(func=run_subtool)

    # minion
    parser_minion = subparsers.add_parser('minion', help='Run demultiplex')
    parser_minion.add_argument('scheme', metavar='scheme', help='The name of the scheme.')
    parser_minion.add_argument('sample', metavar='sample', help='The name of the sample.')
    parser_minion.add_argument('--medaka', dest='medaka', action='store_true', help='Use medaka instead of nanopolish for variants')
    parser_minion.add_argument('--minimap2', dest='minimap2', default=True, action='store_true', help='Use minimap2 (default)')
    parser_minion.add_argument('--bwa', dest='bwa', action='store_true', help='Use bwa instead of minimap2')
    parser_minion.add_argument('--normalise', dest='normalise', type=int, default=100, help='Normalise down to moderate coverage to save runtime.')
    parser_minion.add_argument('--threads', type=int, default=8, help='Number of threads')
    parser_minion.add_argument('--scheme-directory', metavar='scheme_directory', default='/artic/schemes', help='Default scheme directory')
    parser_minion.add_argument('--max-haplotypes', type=int, default=1000000, metavar='max_haplotypes', help='max-haplotypes value for nanopolish')
    parser_minion.add_argument('--read-file', metavar='read_file', help='Use alternative FASTA/FASTQ file to <sample>.fasta')
    parser_minion.add_argument('--fast5-directory', help='FAST5 Directory')
    parser_minion.add_argument('--sequencing-summary', help='Path to Guppy sequencing summary')
    parser_minion.add_argument('--skip-nanopolish', action='store_true')
    parser_minion.add_argument('--dry-run', action='store_true')
    parser_minion.set_defaults(func=run_subtool)

    # gather
    parser_gather = subparsers.add_parser('gather', help='Gather up demultiplexed files')
    parser_gather.add_argument('--directory', nargs='+', metavar='directory', help='Basecalled (guppy) results directory or directories.')
    parser_gather.add_argument('--max-length', type=int, metavar='max_length', help='remove reads greater than read length')
    parser_gather.add_argument('--min-length', type=int, metavar='min_length', help='remove reads less than read length')
    parser_gather.add_argument('--prefix', help='Prefix for gathered files')
    parser_gather.add_argument('--prompt-directory', metavar='run_directory', help='The run directory for interactive prompts', default='/var/lib/minknown/data')
    parser_gather.add_argument('--fast5-directory', metavar='fast5_directory', help='The directory with fast5 files')
    parser_gather.add_argument('--no-fast5s', action='store_true', help='Do not use fast5s and nanopolish', default=0)
    parser_gather.add_argument('--limit', type=int, help='Only gather n reads')
    parser_gather.set_defaults(func=run_subtool)

    # guppyplex
    # This is a workflow that aggregates the previous gather and demultiplex steps into a single task.
    # This is making an assumption that the results from MinKnow demultiplex are good-enough.
    parser_guppyplex = subparsers.add_parser('guppyplex', help='Aggregate pre-demultiplexed reads from MinKNOW/Guppy')
    parser_guppyplex.add_argument('--directory', metavar='directory', help='Basecalled and demultiplexed (guppy) results directory', required=True)
    parser_guppyplex.add_argument('--max-length', type=int, metavar='max_length', help='remove reads greater than read length')
    parser_guppyplex.add_argument('--min-length', type=int, metavar='min_length', help='remove reads less than read length')
    parser_guppyplex.add_argument('--quality', type=float, metavar='quality', default=7, help='remove reads against this quality filter')
    parser_guppyplex.add_argument('--sample', type=float, metavar='sample', default=1, help='sampling frequency for random sample of sequence to reduce excess')
<<<<<<< HEAD
    parser_guppyplex.add_argument('--skip-quality-check', action='store_true', help='Do not filter on quality score (speeds up)')
=======
>>>>>>> 852a17c4
    parser_guppyplex.add_argument('--prefix', help='Prefix for guppyplex files')
    parser_guppyplex.add_argument('--run-directory', metavar='run_directory', help='The run directory', default='/var/lib/MinKNOW/data')
    parser_guppyplex.set_defaults(func=run_subtool)

    # filter
    parser_filter = subparsers.add_parser('filter', help='Filter FASTQ files by length')
    parser_filter.add_argument('filename', metavar='filename', help='FASTQ file.')
    parser_filter.add_argument('--max-length', type=int, metavar='max_length', help='remove reads greater than read length')
    parser_filter.add_argument('--min-length', type=int, metavar='min_length', help='remove reads less than read length')
    parser_filter.set_defaults(func=run_subtool)

    # rampart
    parser_rampart = subparsers.add_parser('rampart', help='Interactive prompts to start RAMPART')
    parser_rampart.add_argument('--protocol-directory', metavar='protocol_directory', help='The RAMPART protocols directory.', default='/home/artic/artic/artic-ebov/rampart')
    parser_rampart.add_argument('--run-directory', metavar='run_directory', help='The run directory', default='/var/lib/MinKNOW/data')
    parser_rampart.set_defaults(func=run_subtool)

    # run
    parser_run = subparsers.add_parser('run', help='Process an entire run folder interactively')
    parser_run.set_defaults(func=run_subtool)

    args = parser.parse_args()

    #if args.quiet:
    #    logger.setLevel(logging.ERROR)

    if args.command:
        args.func(parser, args)
    else:
        parser.print_usage()

if __name__ == "__main__":
    main()<|MERGE_RESOLUTION|>--- conflicted
+++ resolved
@@ -111,10 +111,7 @@
     parser_guppyplex.add_argument('--min-length', type=int, metavar='min_length', help='remove reads less than read length')
     parser_guppyplex.add_argument('--quality', type=float, metavar='quality', default=7, help='remove reads against this quality filter')
     parser_guppyplex.add_argument('--sample', type=float, metavar='sample', default=1, help='sampling frequency for random sample of sequence to reduce excess')
-<<<<<<< HEAD
     parser_guppyplex.add_argument('--skip-quality-check', action='store_true', help='Do not filter on quality score (speeds up)')
-=======
->>>>>>> 852a17c4
     parser_guppyplex.add_argument('--prefix', help='Prefix for guppyplex files')
     parser_guppyplex.add_argument('--run-directory', metavar='run_directory', help='The run directory', default='/var/lib/MinKNOW/data')
     parser_guppyplex.set_defaults(func=run_subtool)
