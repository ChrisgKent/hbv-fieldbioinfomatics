--- conflicted
+++ resolved
@@ -40,13 +40,8 @@
     params:
         tmp="{out_dir}/_tmp/"
     shell:
-<<<<<<< HEAD
         "mkdir -p $(dirname {output}) $(dirname {params}) &&"
         "bwa mem {input[2]} {input[0]} {input[1]} | samtools view -F 4 -Sb | samtools sort -T {params} -o {output}"
-=======
-        "mkdir -p $(dirname {output}) $(dirname {input[3]}) &&"
-        "bwa mem {input[2]} {input[0]} {input[1]} | samtools view -F 4 -Sb | samtools sort -T {params.tmp} -o {output}"
->>>>>>> e74ef161
 
 rule trim_reads:
     input:
@@ -58,13 +53,8 @@
         rep="{out_dir}/_reports/{sample}.alignreport.txt",
         tmp="{out_dir}/_tmp/"    
     shell:
-<<<<<<< HEAD
         "mkdir -p $(dirname {params[0]}) $(dirname {params[1]}) &&"
         "python /zibra/zika-pipeline/scripts/align_trim.py {input[1]} --report {params[0]} < {input[0]} | samtools view -F 4 -Sb - | samtools sort -T {params[1]} - -o {output}"
-=======
-        "mkdir -p $(dirname {input[3]}) &&"
-        "python align_trim.py {input[1]} --report {params.rep} < {input[0]} | samtools view -F 4 -Sb - | samtools sort -T {params.tmp} - -o {output}"
->>>>>>> e74ef161
 
 rule extract_read_1:
     input:
